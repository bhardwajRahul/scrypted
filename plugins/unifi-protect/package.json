--- conflicted
+++ resolved
@@ -1,11 +1,7 @@
 {
    "name": "@scrypted/unifi-protect",
-<<<<<<< HEAD
-   "version": "0.0.165",
-=======
    "type": "module",
    "version": "0.0.164",
->>>>>>> ea628a71
    "description": "Unifi Protect Plugin for Scrypted",
    "author": "Scrypted",
    "license": "Apache",
@@ -27,6 +23,7 @@
       "plugin"
    ],
    "scrypted": {
+      "rollup": true,
       "name": "Unifi Protect Plugin",
       "type": "DeviceProvider",
       "interfaces": [
@@ -38,27 +35,14 @@
       ]
    },
    "devDependencies": {
-<<<<<<< HEAD
-      "@types/node": "^22.13.2",
-      "@types/ws": "^8.5.14"
-=======
-      "@types/node": "^22.9.4",
-      "@types/ws": "^8.5.13"
->>>>>>> ea628a71
+      "@types/node": "^22.15.29",
+      "@types/ws": "^8.18.1"
    },
    "dependencies": {
       "@scrypted/common": "file:../../common",
       "@scrypted/sdk": "file:../../sdk",
-<<<<<<< HEAD
       "axios": "^1.7.9",
-      "ws": "^8.18.0"
-=======
-      "axios": "^1.7.8",
-      "unifi-protect": "^4.16.0",
-      "ws": "^8.18.0"
-   },
-   "optionalDependencies": {
-      "@adobe/fetch": "^4.1.9"
->>>>>>> ea628a71
+      "unifi-protect": "^4.21.0",
+      "ws": "^8.18.2"
    }
 }